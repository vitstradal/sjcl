sjcl.ecc = {};

/**
 * Represents a point on a curve in affine coordinates.
 * @constructor
 * @param {sjcl.ecc.curve} curve The curve that this point lies on.
 * @param {bigInt} x The x coordinate.
 * @param {bigInt} y The y coordinate.
 */
sjcl.ecc.point = function(curve,x,y) {
  if (x === undefined) {
    this.isIdentity = true;
  } else {
    this.x = x;
    this.y = y;
    this.isIdentity = false;
  }
  this.curve = curve;
};



sjcl.ecc.point.prototype = {
  toJac: function() {
    return new sjcl.ecc.pointJac(this.curve, this.x, this.y, new this.curve.field(1));
  },

  mult: function(k) {
    return this.toJac().mult(k, this).toAffine();
  },
  
  /**
   * Multiply this point by k, added to affine2*k2, and return the answer in Jacobian coordinates.
   * @param {bigInt} k The coefficient to multiply this by.
   * @param {bigInt} k2 The coefficient to multiply affine2 this by.
   * @param {sjcl.ecc.point} affine The other point in affine coordinates.
   * @return {sjcl.ecc.pointJac} The result of the multiplication and addition, in Jacobian coordinates.
   */
  mult2: function(k, k2, affine2) {
    return this.toJac().mult2(k, this, k2, affine2).toAffine();
  },
  
  multiples: function() {
    var m, i, j;
    if (this._multiples === undefined) {
      j = this.toJac().doubl();
      m = this._multiples = [new sjcl.ecc.point(this.curve), this, j.toAffine()];
      for (i=3; i<16; i++) {
        j = j.add(this);
        m.push(j.toAffine());
      }
    }
    return this._multiples;
  },

  isValid: function() {
    return this.y.square().equals(this.curve.b.add(this.x.mul(this.curve.a.add(this.x.square()))));
  },

  toBits: function() {
    return sjcl.bitArray.concat(this.x.toBits(), this.y.toBits());
  }
};

/**
 * Represents a point on a curve in Jacobian coordinates. Coordinates can be specified as bigInts or strings (which
 * will be converted to bigInts).
 *
 * @constructor
 * @param {bigInt/string} x The x coordinate.
 * @param {bigInt/string} y The y coordinate.
 * @param {bigInt/string} z The z coordinate.
 * @param {sjcl.ecc.curve} curve The curve that this point lies on.
 */
sjcl.ecc.pointJac = function(curve, x, y, z) {
  if (x === undefined) {
    this.isIdentity = true;
  } else {
    this.x = x;
    this.y = y;
    this.z = z;
    this.isIdentity = false;
  }
  this.curve = curve;
};

sjcl.ecc.pointJac.prototype = {
  /**
   * Adds S and T and returns the result in Jacobian coordinates. Note that S must be in Jacobian coordinates and T must be in affine coordinates.
   * @param {sjcl.ecc.pointJac} S One of the points to add, in Jacobian coordinates.
   * @param {sjcl.ecc.point} T The other point to add, in affine coordinates.
   * @return {sjcl.ecc.pointJac} The sum of the two points, in Jacobian coordinates. 
   */
  add: function(T) {
    var S = this, sz2, c, d, c2, x1, x2, x, y1, y2, y, z;
    if (S.curve !== T.curve) {
      throw("sjcl.ecc.add(): Points must be on the same curve to add them!");
    }

    if (S.isIdentity) {
      return T.toJac();
    } else if (T.isIdentity) {
      return S;
    }

    sz2 = S.z.square();
    c = T.x.mul(sz2).subM(S.x);

    if (c.equals(0)) {
      if (S.y.equals(T.y.mul(sz2.mul(S.z)))) {
        // same point
        return S.doubl();
      } else {
        // inverses
        return new sjcl.ecc.pointJac(S.curve);
      }
    }
    
    d = T.y.mul(sz2.mul(S.z)).subM(S.y);
    c2 = c.square();

    x1 = d.square();
    x2 = c.square().mul(c).addM( S.x.add(S.x).mul(c2) );
    x  = x1.subM(x2);

    y1 = S.x.mul(c2).subM(x).mul(d);
    y2 = S.y.mul(c.square().mul(c));
    y  = y1.subM(y2);

    z  = S.z.mul(c);

    return new sjcl.ecc.pointJac(this.curve,x,y,z);
  },
  
  /**
   * doubles this point.
   * @return {sjcl.ecc.pointJac} The doubled point.
   */
  doubl: function() {
    if (this.isIdentity) { return this; }

    var
      y2 = this.y.square(),
      a  = y2.mul(this.x.mul(4)),
      b  = y2.square().mul(8),
      z2 = this.z.square(),
      c  = this.x.sub(z2).mul(3).mul(this.x.add(z2)),
      x  = c.square().subM(a).subM(a),
      y  = a.sub(x).mul(c).subM(b),
      z  = this.y.add(this.y).mul(this.z);
    return new sjcl.ecc.pointJac(this.curve, x, y, z);
  },

  /**
   * Returns a copy of this point converted to affine coordinates.
   * @return {sjcl.ecc.point} The converted point.
   */  
  toAffine: function() {
    if (this.isIdentity || this.z.equals(0)) {
      return new sjcl.ecc.point(this.curve);
    }
    var zi = this.z.inverse(), zi2 = zi.square();
    return new sjcl.ecc.point(this.curve, this.x.mul(zi2).fullReduce(), this.y.mul(zi2.mul(zi)).fullReduce());
  },
  
  /**
   * Multiply this point by k and return the answer in Jacobian coordinates.
   * @param {bigInt} k The coefficient to multiply by.
   * @param {sjcl.ecc.point} affine This point in affine coordinates.
   * @return {sjcl.ecc.pointJac} The result of the multiplication, in Jacobian coordinates.
   */
  mult: function(k, affine) {
    if (typeof(k) === "number") {
      k = [k];
    } else if (k.limbs !== undefined) {
      k = k.normalize().limbs;
    }
    
    var i, j, out = new sjcl.ecc.point(this.curve).toJac(), multiples = affine.multiples();

    for (i=k.length-1; i>=0; i--) {
      for (j=sjcl.bn.prototype.radix-4; j>=0; j-=4) {
        out = out.doubl().doubl().doubl().doubl().add(multiples[k[i]>>j & 0xF]);
      }
    }
    
    return out;
  },
  
  /**
   * Multiply this point by k, added to affine2*k2, and return the answer in Jacobian coordinates.
   * @param {bigInt} k The coefficient to multiply this by.
   * @param {sjcl.ecc.point} affine This point in affine coordinates.
   * @param {bigInt} k2 The coefficient to multiply affine2 this by.
   * @param {sjcl.ecc.point} affine The other point in affine coordinates.
   * @return {sjcl.ecc.pointJac} The result of the multiplication and addition, in Jacobian coordinates.
   */
  mult2: function(k1, affine, k2, affine2) {
    if (typeof(k1) === "number") {
      k1 = [k1];
    } else if (k1.limbs !== undefined) {
      k1 = k1.normalize().limbs;
    }
    
    if (typeof(k2) === "number") {
      k2 = [k2];
    } else if (k2.limbs !== undefined) {
      k2 = k2.normalize().limbs;
    }
    
    var i, j, out = new sjcl.ecc.point(this.curve).toJac(), m1 = affine.multiples(),
        m2 = affine2.multiples(), l1, l2;

    for (i=Math.max(k1.length,k2.length)-1; i>=0; i--) {
      l1 = k1[i] | 0;
      l2 = k2[i] | 0;
      for (j=sjcl.bn.prototype.radix-4; j>=0; j-=4) {
        out = out.doubl().doubl().doubl().doubl().add(m1[l1>>j & 0xF]).add(m2[l2>>j & 0xF]);
      }
    }
    
    return out;
  },

  isValid: function() {
    var z2 = this.z.square(), z4 = z2.square(), z6 = z4.mul(z2);
    return this.y.square().equals(
             this.curve.b.mul(z6).add(this.x.mul(
               this.curve.a.mul(z4).add(this.x.square()))));
  }
};

/**
 * Construct an elliptic curve. Most users will not use this and instead start with one of the NIST curves defined below.
 *
 * @constructor
 * @param {bigInt} p The prime modulus.
 * @param {bigInt} pMinusR The modulus minus prime order of the curve.
 * @param {bigInt} a The constant a in the equation of the curve y^2 = x^3 + ax + b (for NIST curves, a is always -3).
 * @param {bigInt} x The x coordinate of a base point of the curve.
 * @param {bigInt} y The y coordinate of a base point of the curve.
 */
sjcl.ecc.curve = function(Field, pMinusR, a, b, x, y) {
  this.field = Field;
  this.r = Field.prototype.modulus.sub(pMinusR);
  this.a = new Field(a);
  this.b = new Field(b);
  this.G = new sjcl.ecc.point(this, new Field(x), new Field(y));
};

sjcl.ecc.curve.prototype.fromBits = function (bits) {
  var w = sjcl.bitArray, l = this.field.prototype.exponent + 7 & -8,
      p = new sjcl.ecc.point(this, this.field.fromBits(w.bitSlice(bits, 0, l)),
                             this.field.fromBits(w.bitSlice(bits, l, 2*l)));
  if (!p.isValid()) {
    throw new sjcl.exception.corrupt("not on the curve!");
  }
  return p;
};

sjcl.ecc.curves = {
  c192: new sjcl.ecc.curve(
    sjcl.bn.prime.p192,
    "0x662107c8eb94364e4b2dd7ce",
    -3,
    "0x64210519e59c80e70fa7e9ab72243049feb8deecc146b9b1",
    "0x188da80eb03090f67cbf20eb43a18800f4ff0afd82ff1012",
    "0x07192b95ffc8da78631011ed6b24cdd573f977a11e794811"),

  c224: new sjcl.ecc.curve(
    sjcl.bn.prime.p224,
    "0xe95c1f470fc1ec22d6baa3a3d5c4",
    -3,
    "0xb4050a850c04b3abf54132565044b0b7d7bfd8ba270b39432355ffb4",
    "0xb70e0cbd6bb4bf7f321390b94a03c1d356c21122343280d6115c1d21",
    "0xbd376388b5f723fb4c22dfe6cd4375a05a07476444d5819985007e34"),

  c256: new sjcl.ecc.curve(
    sjcl.bn.prime.p256,
    "0x4319055358e8617b0c46353d039cdaae",
    -3,
    "0x5ac635d8aa3a93e7b3ebbd55769886bc651d06b0cc53b0f63bce3c3e27d2604b",
    "0x6b17d1f2e12c4247f8bce6e563a440f277037d812deb33a0f4a13945d898c296",
    "0x4fe342e2fe1a7f9b8ee7eb4a7c0f9e162bce33576b315ececbb6406837bf51f5"),

  c384: new sjcl.ecc.curve(
    sjcl.bn.prime.p384,
    "0x389cb27e0bc8d21fa7e5f24cb74f58851313e696333ad68c",
    -3,
    "0xb3312fa7e23ee7e4988e056be3f82d19181d9c6efe8141120314088f5013875ac656398d8a2ed19d2a85c8edd3ec2aef",
    "0xaa87ca22be8b05378eb1c71ef320ad746e1d3b628ba79b9859f741e082542a385502f25dbf55296c3a545e3872760ab7",
    "0x3617de4a96262c6f5d9e98bf9292dc29f8f41dbd289a147ce9da3113b5f0b8c00a60b1ce1d7e819d7a431d7c90ea0e5f")
};


/* Diffie-Hellman-like public-key system */
sjcl.ecc._dh = function(cn) {
  sjcl.ecc[cn] = {
    publicKey: function(curve, point) {
      this._curve = curve;
      this._curveBitLength = curve.r.bitLength();
      if (point instanceof Array) {
        this._point = curve.fromBits(point);
      } else {
        this._point = point;
      }

      this.get = function() {
        var pointbits = this._point.toBits();
        var len = sjcl.bitArray.bitLength(pointbits);
        var x = sjcl.bitArray.bitSlice(pointbits, 0, len/2);
        var y = sjcl.bitArray.bitSlice(pointbits, len/2);
        return { x: x, y: y };
      }
    },

    secretKey: function(curve, exponent) {
      this._curve = curve;
      this._curveBitLength = curve.r.bitLength();
      this._exponent = exponent;

      this.get = function() {
        return this._exponent.toBits();
      }
    },

    generateKeys: function(curve, paranoia, sec) {
      if (curve === undefined) {
        curve = 256;
      }
      if (typeof curve === "number") {
        curve = sjcl.ecc.curves['c'+curve];
        if (curve === undefined) {
          throw new sjcl.exception.invalid("no such curve");
        }
      }
      if (sec === undefined) {
        var sec = sjcl.bn.random(curve.r, paranoia);
      }
      var pub = curve.G.mult(sec);
      return { pub: new sjcl.ecc[cn].publicKey(curve, pub),
               sec: new sjcl.ecc[cn].secretKey(curve, sec) };
    }
  }; 
};

sjcl.ecc._dh("elGamal");

sjcl.ecc.elGamal.publicKey.prototype = {
  kem: function(paranoia) {
    var sec = sjcl.bn.random(this._curve.r, paranoia),
        tag = this._curve.G.mult(sec).toBits(),
        key = sjcl.hash.sha256.hash(this._point.mult(sec).toBits());
    return { key: key, tag: tag };
  }
};

sjcl.ecc.elGamal.secretKey.prototype = {
  unkem: function(tag) {
    return sjcl.hash.sha256.hash(this._curve.fromBits(tag).mult(this._exponent).toBits());
  },

  dh: function(pk) {
    return sjcl.hash.sha256.hash(pk._point.mult(this._exponent).toBits());
  }
};

sjcl.ecc._dh("ecdsa");

sjcl.ecc.ecdsa.secretKey.prototype = {
<<<<<<< HEAD
  sign: function(hash, paranoia, fakeLegacyVersion, fixedKForTesting) {
    var R  = this._curve.r,
        l  = R.bitLength(),
        k  = fixedKForTesting || sjcl.bn.random(R.sub(1), paranoia).add(1),
        r  = this._curve.G.mult(k).x.mod(R),
        ss = sjcl.bn.fromBits(hash).add(r.mul(this._exponent));
        s  = fakeLegacyVersion ?
             : ss.mul(k.inverseMod(R)).mod(R);
=======
  sign: function(hash, paranoia, kin) {
    if (sjcl.bitArray.bitLength(hash) > this._curveBitLength) {
      hash = sjcl.bitArray.clamp(hash, this._curveBitLength);
    }
    var R = this._curve.r,
        l = this._curveBitLength,
        k = (kin === undefined) ? sjcl.bn.random(R.sub(1), paranoia).add(1) : kin,
        r = this._curve.G.mult(k).x.mod(R),
        s = sjcl.bn.fromBits(hash).add(r.mul(this._exponent)).mul(k.inverseMod(R)).mod(R);
>>>>>>> 90b8d892
    return sjcl.bitArray.concat(r.toBits(l), s.toBits(l));
  }
};

sjcl.ecc.ecdsa.publicKey.prototype = {
<<<<<<< HEAD
  verify: function(hash, rs, fakeLegacyVersion) {
=======
  verify: function(hash, rs) {
    if (sjcl.bitArray.bitLength(hash) > this._curveBitLength) {
      hash = sjcl.bitArray.clamp(hash, this._curveBitLength);
    }
>>>>>>> 90b8d892
    var w = sjcl.bitArray,
        R = this._curve.r,
        l = this._curveBitLength,
        r = sjcl.bn.fromBits(w.bitSlice(rs,0,l)),
        ss = sjcl.bn.fromBits(w.bitSlice(rs,l,2*l)),
        s = fakeLegacyVersion ? s : s.inverseMod(R),
        hG = sjcl.bn.fromBits(hash).mul(s).mod(R),
        hA = r.mul(s).mod(R),
        r2 = this._curve.G.mult2(hG, hA, this._point).x;
    if (r.equals(0) || ss.equals(0) || r.greaterEquals(R) || ss.greaterEquals(R) || !r2.equals(r)) {
      if (!fakeLegacyVersion) {
        return verify(hash, rs, true);
      } else {
        throw (new sjcl.exception.corrupt("signature didn't check out"));
      }
    }
    return true;
  }
};<|MERGE_RESOLUTION|>--- conflicted
+++ resolved
@@ -368,51 +368,38 @@
 sjcl.ecc._dh("ecdsa");
 
 sjcl.ecc.ecdsa.secretKey.prototype = {
-<<<<<<< HEAD
   sign: function(hash, paranoia, fakeLegacyVersion, fixedKForTesting) {
+    if (sjcl.bitArray.bitLength(hash) > this._curveBitLength) {
+      hash = sjcl.bitArray.clamp(hash, this._curveBitLength);
+    }
     var R  = this._curve.r,
         l  = R.bitLength(),
         k  = fixedKForTesting || sjcl.bn.random(R.sub(1), paranoia).add(1),
         r  = this._curve.G.mult(k).x.mod(R),
-        ss = sjcl.bn.fromBits(hash).add(r.mul(this._exponent));
-        s  = fakeLegacyVersion ?
+        ss = sjcl.bn.fromBits(hash).add(r.mul(this._exponent)),
+        s  = fakeLegacyVersion ? ss.inverseMod(R).mul(k).mod(R)
              : ss.mul(k.inverseMod(R)).mod(R);
-=======
-  sign: function(hash, paranoia, kin) {
+    return sjcl.bitArray.concat(r.toBits(l), s.toBits(l));
+  }
+};
+
+sjcl.ecc.ecdsa.publicKey.prototype = {
+  verify: function(hash, rs, fakeLegacyVersion) {
     if (sjcl.bitArray.bitLength(hash) > this._curveBitLength) {
       hash = sjcl.bitArray.clamp(hash, this._curveBitLength);
     }
-    var R = this._curve.r,
-        l = this._curveBitLength,
-        k = (kin === undefined) ? sjcl.bn.random(R.sub(1), paranoia).add(1) : kin,
-        r = this._curve.G.mult(k).x.mod(R),
-        s = sjcl.bn.fromBits(hash).add(r.mul(this._exponent)).mul(k.inverseMod(R)).mod(R);
->>>>>>> 90b8d892
-    return sjcl.bitArray.concat(r.toBits(l), s.toBits(l));
-  }
-};
-
-sjcl.ecc.ecdsa.publicKey.prototype = {
-<<<<<<< HEAD
-  verify: function(hash, rs, fakeLegacyVersion) {
-=======
-  verify: function(hash, rs) {
-    if (sjcl.bitArray.bitLength(hash) > this._curveBitLength) {
-      hash = sjcl.bitArray.clamp(hash, this._curveBitLength);
-    }
->>>>>>> 90b8d892
     var w = sjcl.bitArray,
         R = this._curve.r,
         l = this._curveBitLength,
         r = sjcl.bn.fromBits(w.bitSlice(rs,0,l)),
         ss = sjcl.bn.fromBits(w.bitSlice(rs,l,2*l)),
-        s = fakeLegacyVersion ? s : s.inverseMod(R),
+        s = fakeLegacyVersion ? ss : ss.inverseMod(R),
         hG = sjcl.bn.fromBits(hash).mul(s).mod(R),
         hA = r.mul(s).mod(R),
         r2 = this._curve.G.mult2(hG, hA, this._point).x;
     if (r.equals(0) || ss.equals(0) || r.greaterEquals(R) || ss.greaterEquals(R) || !r2.equals(r)) {
-      if (!fakeLegacyVersion) {
-        return verify(hash, rs, true);
+      if (fakeLegacyVersion === undefined) {
+        return this.verify(hash, rs, true);
       } else {
         throw (new sjcl.exception.corrupt("signature didn't check out"));
       }
