--- conflicted
+++ resolved
@@ -56,17 +56,10 @@
       this.toString = function() { return "BUG: "+this.message; };
       this.message = message;
     },
-<<<<<<< HEAD
-    
-    /** @class Bug or missing feature in SJCL. */
-    notReady: function(message) {
-      this.toString = function() { return "GENERATOR NOT READY: "+this.message; };
-=======
 
     /** @class Something isn't ready. */
-    notready: function(message) {
+    notReady: function(message) {
       this.toString = function() { return "NOT READY: "+this.message; };
->>>>>>> a9b1fba6
       this.message = message;
     }
   }
